# vue-test-utils-next

The next iteration of Vue Test Utils. It targets Vue 3.

## Installation and Usage

- yarn: `yarn add @vue/test-utils@next --dev`
- npm: `npm install @vue/test-utils@next --save-dev`

## Coming from Vue 2 + Vue Test Utils beta?

We are working on some documentation to help people migrate. At this point it will you will have better luck trying this out with a brand new Vue 3 app, as opposed to upgrading an existing Vue 2 app. Feedback and bug reports are welcome!

## Working with `.vue` files

There is [`vue-jest`](https://github.com/vuejs/vue-jest) for loading `.vue` files into Jest. The `next` branch contains support for Vue 3. Install it with `yarn add vue-jest@next`. It lacks support for some things, namely JSX. 

If you don't want to configure things, you can download a repository with Vue 3, `@vue/test-utils@next`, `vue-jest@next` and TypeScript configured [here](https://github.com/lmiller1990/vtu-next-demo).

## Docs

Docs are located in [this repo](https://github.com/vuejs/vue-test-utils-next-docs). Read them [here](https://vuejs.github.io/vue-test-utils-next-docs/guide/introduction.html). They are in a separate repository because running Vuepress alongside a repo with Vue 3 causes conflicts - Vuepress expects to be running against Vue 2. This seems like the most simple solution for now.

## Development

It's a pretty small codebase at the moment. Get started by running `yarn install`. You can run the tests with `yarn test`. That's it!

There is a lot of work to do. See issues for some basic TODOs, or the table at the bottom of this page.

## What works?

See the [docs](https://vuejs.github.io/vue-test-utils-next-docs/guide/introduction.html). Most basic DOM interactions work. Advanced features like `shallowMount` and `stubs` are a work in progress.

## Contributing

This is still very much alpha - if you want to add a feature, have a hack or ping someone in Discord to chat, or check out the issues and project board.

## Comparsion with Vue Test Utils beta (targeting Vue 2)

This is table for those coming from VTU beta, comparing the two APIs. A lot of things are still a work in progress.

- ✅ - implemented
- ❌ - not yet implemented
- ⚰️ - will not be implemented (if you have a compelling use case, please open an issue)

- Q: Where is `shallowMount`?
- A: Coming soon. There is an issue and a PR open.

### Mounting Options

| option | status | notes |
|---------|-------|------|
data | ✅
slots | ✅ | has not been tested vigorously. Please try it out.
mocks | ✅ | nested in [`global`](https://vuejs.github.io/vue-test-utils-next-docs/api/#global)
propsData | ✅ | now called `props`
provide | ✅ | nested in [`global`](https://vuejs.github.io/vue-test-utils-next-docs/api/#global)
mixins | ✅ | (new!) nested in [`global`](https://vuejs.github.io/vue-test-utils-next-docs/api/#global)
plugins | ✅ | (new!) nested in [`global`](https://vuejs.github.io/vue-test-utils-next-docs/api/#global)
component | ✅ | (new!) nested in [`global`](https://vuejs.github.io/vue-test-utils-next-docs/api/#global)
directives | ✅ | (new!) nested in [`global`](https://vuejs.github.io/vue-test-utils-next-docs/api/#global)
stubs | ✅ 
attachToDocument | ❌| will rename to `attachTo`. See [here](https://github.com/vuejs/vue-test-utils/pull/1492)
attrs | ❌ |
scopedSlots | ⚰️ | scopedSlots are merged with slots in Vue 3
context | ⚰️ | different from Vue 2, may not make sense anymore.
localVue | ⚰️ | may not make sense anymore since we do not mutate the global Vue instance in Vue 3.
listeners | ⚰️ | no longer exists in Vue 3
parentComponent | ⚰️ |


### Wrapper API (mount)

| method | status | notes |
|---------|-------|------|
attributes | ✅
classes | ✅  
exists | ✅
find | ✅ | only `querySelector` syntax is supported. `find(Comp)` under discussion [here](https://github.com/vuejs/vue-test-utils/issues/1498)
emitted | ✅
findAll | ✅ | see above. `.vm` is different to Vue 2. We are exploring options.
get | ✅
html | ✅
setValue | ✅ | works for select, checkbox, radio button, input, textarea. Returns `nextTick`.
text | ✅ |
trigger | ✅ | returns `nextTick`. You can do `await wrapper.find('button').trigger('click')`
setProps | ✅ |
props | ✅
setData | ❌ | has PR
<<<<<<< HEAD
destroy | ✅ | renamed to `unmount` to match vue3 Lifecycle hook name.
props | ❌
=======
destroy | ❌
>>>>>>> 72bd1cde
contains | ⚰️| use `find` 
emittedByOrder | ⚰️ | use `emitted`
setSelected | ⚰️ | now part of `setValue` 
setChecked | ⚰️| now part of `setValue` 
is | ⚰️ 
isEmpty | ⚰️ | use matchers such as [this](https://github.com/testing-library/jest-dom#tobeempty)
isVisible | ⚰️ | use matchers such as [this](https://github.com/testing-library/jest-dom#tobevisible)
isVueInstance | ⚰️ 
name | ⚰️ |
setMethods | ⚰️ | <|MERGE_RESOLUTION|>--- conflicted
+++ resolved
@@ -87,12 +87,8 @@
 setProps | ✅ |
 props | ✅
 setData | ❌ | has PR
-<<<<<<< HEAD
-destroy | ✅ | renamed to `unmount` to match vue3 Lifecycle hook name.
+destroy | ✅ | renamed to `unmount` to match Vue 3 lifecycle hook name.
 props | ❌
-=======
-destroy | ❌
->>>>>>> 72bd1cde
 contains | ⚰️| use `find` 
 emittedByOrder | ⚰️ | use `emitted`
 setSelected | ⚰️ | now part of `setValue` 
