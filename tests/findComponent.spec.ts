import { defineComponent } from 'vue'
import { mount } from '../src'
import Hello from './components/Hello.vue'
import ComponentWithoutName from './components/ComponentWithoutName.vue'

const compC = defineComponent({
  name: 'ComponentC',
  template: '<div class="C">C</div>'
})

const compD = defineComponent({
  name: 'ComponentD',
  template: '<comp-c class="c-as-root-on-d" />',
  components: { compC }
})

const compB = defineComponent({
  name: 'component-b',
  template: `
    <div class="B">
      TextBefore
      <comp-c />
      TextAfter
      <comp-c />
      <comp-d id="compD" />
    </div>`,
  components: { compC, compD }
})

const compA = defineComponent({
  template: `
    <div class="A">
      <comp-b />
      <hello ref="hello" />
      <div class="domElement" />
    </div>`,
  components: { compB, Hello }
})

describe('findComponent', () => {
  it('does not find plain dom elements', () => {
    const wrapper = mount(compA)
    expect(wrapper.findComponent('.domElement').exists()).toBeFalsy()
  })

  it('finds component by ref', () => {
    const wrapper = mount(compA)
    // find by ref
    expect(wrapper.findComponent({ ref: 'hello' })).toBeTruthy()
  })

  it('finds component by dom selector', () => {
    const wrapper = mount(compA)
    // find by DOM selector
    expect(wrapper.findComponent('.C').vm).toHaveProperty(
      '$options.name',
      'ComponentC'
    )
  })

  it('does allows using complicated DOM selector query', () => {
    const wrapper = mount(compA)
    expect(wrapper.findComponent('.B > .C').vm).toHaveProperty(
      '$options.name',
      'ComponentC'
    )
  })

  it('finds a component when root of mounted component', async () => {
    const wrapper = mount(compD)
    // make sure it finds the component, not its root
    expect(wrapper.findComponent('.c-as-root-on-d').vm).toHaveProperty(
      '$options.name',
      'ComponentC'
    )
  })

  it('finds component by name', () => {
    const wrapper = mount(compA)
    expect(wrapper.findComponent({ name: 'Hello' }).text()).toBe('Hello world')
    expect(wrapper.findComponent({ name: 'ComponentB' }).exists()).toBeTruthy()
    expect(wrapper.findComponent({ name: 'component-c' }).exists()).toBeTruthy()
  })

  it('finds component without a name by using its object definition', () => {
    const Component = {
      template: '<div><component-without-name/></div>',
      components: {
        ComponentWithoutName
      }
    }
    const wrapper = mount(Component)
    expect(wrapper.findComponent(ComponentWithoutName).exists()).toBe(true)
  })

  it('finds component by imported SFC file', () => {
    const wrapper = mount(compA)
    expect(wrapper.findComponent(Hello).text()).toBe('Hello world')
    expect(wrapper.findComponent(compC).text()).toBe('C')
  })

<<<<<<< HEAD
  it('finds a stub by name', () => {
    const wrapper = mount(compA, {
      global: {
        stubs: ['Hello']
      }
    })
    expect(wrapper.findComponent({ name: 'Hello' }).exists()).toBe(true)
  })

  it('finds a stub by ref', () => {
    const compA = {
      template: '<div><Hello ref="hello">asd</Hello></div>',
      components: {
        Hello: { name: 'Hello' }
      }
    }
    const wrapper = mount(compA, {
      global: {
        stubs: ['Hello']
      }
    })
    expect(wrapper.findComponent({ ref: 'hello' }).exists()).toBe(true)
=======
  it('throw error if trying to unmount component from find', () => {
    const wrapper = mount(compA)
    expect(wrapper.findComponent(Hello).unmount).toThrowError()
>>>>>>> f26e0d46
  })
})<|MERGE_RESOLUTION|>--- conflicted
+++ resolved
@@ -99,7 +99,6 @@
     expect(wrapper.findComponent(compC).text()).toBe('C')
   })
 
-<<<<<<< HEAD
   it('finds a stub by name', () => {
     const wrapper = mount(compA, {
       global: {
@@ -122,10 +121,10 @@
       }
     })
     expect(wrapper.findComponent({ ref: 'hello' }).exists()).toBe(true)
-=======
+  })
+
   it('throw error if trying to unmount component from find', () => {
     const wrapper = mount(compA)
     expect(wrapper.findComponent(Hello).unmount).toThrowError()
->>>>>>> f26e0d46
   })
 })