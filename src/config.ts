--- conflicted
+++ resolved
@@ -1,18 +1,12 @@
 import { GlobalMountOptions } from './types'
 
-<<<<<<< HEAD
-type Config = { global: GlobalMountOptions; renderStubDefaultSlot: boolean }
-
-export const config: Config = {
-  global: {},
-  renderStubDefaultSlot: false
-=======
 interface GlobalConfigOptions {
   global: GlobalMountOptions
   plugins: {
     VueWrapper: Pluggable
     DOMWrapper: Pluggable
   }
+  renderStubDefaultSlot: boolean
 }
 
 class Pluggable {
@@ -54,6 +48,6 @@
   plugins: {
     VueWrapper: new Pluggable(),
     DOMWrapper: new Pluggable()
-  }
->>>>>>> d1a8c508
+  },
+  renderStubDefaultSlot: false
 }