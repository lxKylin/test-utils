--- conflicted
+++ resolved
@@ -1,21 +1,6 @@
-<<<<<<< HEAD
+import { GlobalMountOptions } from './types'
 import mergeWith from 'lodash/mergeWith'
-import { GlobalMountOptions } from './types'
 
-=======
-import camelCase from 'lodash/camelCase'
-import upperFirst from 'lodash/upperFirst'
-import kebabCase from 'lodash/kebabCase'
-import flow from 'lodash/flow'
-import isString from 'lodash/isString'
-import mergeWith from 'lodash/mergeWith'
-import { GlobalMountOptions } from './types'
-
-const pascalCase = flow(camelCase, upperFirst)
-
-export { kebabCase, pascalCase, isString }
-
->>>>>>> cb60147d
 export function mergeGlobalProperties(
   configGlobal: GlobalMountOptions = {},
   mountGlobal: GlobalMountOptions = {}
