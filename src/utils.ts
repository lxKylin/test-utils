--- conflicted
+++ resolved
@@ -1,15 +1,7 @@
-<<<<<<< HEAD
-import { GlobalMountOptions } from './types'
-import mergeWith from 'lodash/mergeWith'
-import isString from 'lodash/isString'
-
-export { isString }
-=======
 import isString from 'lodash/isString'
 import mergeWith from 'lodash/mergeWith'
 
 import { GlobalMountOptions } from './types'
->>>>>>> 1f2a18f8
 
 function mergeGlobalProperties(
   configGlobal: GlobalMountOptions = {},
