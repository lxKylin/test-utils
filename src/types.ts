--- conflicted
+++ resolved
@@ -2,12 +2,8 @@
 import { ErrorWrapper } from './error-wrapper'
 
 export interface WrapperAPI {
-<<<<<<< HEAD
+  attributes: (key?: string) => string | Record<string, string>
   classes: (className?: string) => string[] | boolean | ErrorWrapper
-=======
-  attributes: (key?: string) => string | Record<string, string>
-  classes: () => string[] | ErrorWrapper
->>>>>>> 32b70ae1
   find<T extends Element>(selector: string): DOMWrapper<T> | ErrorWrapper
   findAll<T extends Element>(selector: string): DOMWrapper<T>[]
   exists: () => boolean
