import { h, createApp, VNode, defineComponent } from 'vue'

import { VueWrapper, createWrapper } from './vue-wrapper'
import { createEmitMixin } from './emitMixin'
<<<<<<< HEAD
import { createDataMixin } from './dataMixin'
=======
>>>>>>> fb1a6d1d

type Slot = VNode | string

interface MountingOptions<Props> {
  data?: () => Record<string, unknown>
  props?: Props
  slots?: {
    default?: Slot
    [key: string]: Slot
  },
  plugins?: any[]
  mixins?: any[]
  provides?: Record<any, any>
  stubs?: Record<string, any>
}

export function mount<P>(
  component: any,
  options?: MountingOptions<P>
): VueWrapper {

  // Reset the document.body
  document.getElementsByTagName('html')[0].innerHTML = '';
  const el = document.createElement('div')
  el.id = 'app'
  document.body.appendChild(el)

  // handle any slots passed via mounting options
  const slots = options?.slots &&
    Object.entries(options.slots).reduce<Record<string, () => VNode | string>>((acc, [name, fn]) => {
    acc[name] = () => fn
    return acc
  }, {})

  // create the wrapper component
  const Parent = (props?: P) => defineComponent({
    render() {
      return h(component, props, slots)
    }
  })

  // create the vm
  const vm = createApp(Parent(options && options.props))

<<<<<<< HEAD
  const { emitMixin, events } = createEmitMixin()
  vm.mixin(emitMixin)

  if (options?.data) {
    const dataMixin = createDataMixin(options.data())
    vm.mixin(dataMixin)
  }
=======
  // use and plugins from mounting options
  if (options?.plugins) {
    for (const use of options.plugins)
    vm.use(use)
  }

  // use any mixins from mounting options
  if (options?.mixins) {
    for (const mixin of options.mixins)
    vm.mixin(mixin)
  }


  // provide any values passed via provides mounting option
  if (options?.provides) {
    for (const key of Reflect.ownKeys(options.provides)) {
      // @ts-ignore: https://github.com/microsoft/TypeScript/issues/1863
      vm.provide(key, options.provides[key])
    }
  }

  // add tracking for emitted events
  const { emitMixin, events } = createEmitMixin()
  vm.mixin(emitMixin)

  // mount the app!
>>>>>>> fb1a6d1d
  const app = vm.mount('#app')

  return createWrapper(app, events)
}<|MERGE_RESOLUTION|>--- conflicted
+++ resolved
@@ -2,10 +2,7 @@
 
 import { VueWrapper, createWrapper } from './vue-wrapper'
 import { createEmitMixin } from './emitMixin'
-<<<<<<< HEAD
 import { createDataMixin } from './dataMixin'
-=======
->>>>>>> fb1a6d1d
 
 type Slot = VNode | string
 
@@ -50,15 +47,12 @@
   // create the vm
   const vm = createApp(Parent(options && options.props))
 
-<<<<<<< HEAD
-  const { emitMixin, events } = createEmitMixin()
-  vm.mixin(emitMixin)
-
+  // override component data with mounting options data
   if (options?.data) {
     const dataMixin = createDataMixin(options.data())
     vm.mixin(dataMixin)
   }
-=======
+
   // use and plugins from mounting options
   if (options?.plugins) {
     for (const use of options.plugins)
@@ -85,7 +79,6 @@
   vm.mixin(emitMixin)
 
   // mount the app!
->>>>>>> fb1a6d1d
   const app = vm.mount('#app')
 
   return createWrapper(app, events)
